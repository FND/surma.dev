--- conflicted
+++ resolved
@@ -1,13 +1,8 @@
 const baseData = {
   name: "Surma",
-<<<<<<< HEAD
-  bio: "Web Advocate @Google. Internetrovert 🏳️‍🌈  Craving simplicity, finding it nowhere.",
+  bio:
+    "Web Advocate @Google. Internetrovert 🏳️‍🌈  Craving simplicity, finding it nowhere.",
   avatar: "surma.jpg",
-=======
-  bio:
-    "Web Advocate @Google. Internetrovert 🏳️‍🌈 Craving simplicity, finding it nowhere.",
-  avatar: "surma.png",
->>>>>>> 570be5e4
   socials: {
     twitter: "https://twitter.com/dassurma",
     github: "https://github.com/surma",
