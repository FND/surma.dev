{
  "name": "dassur.ma",
  "version": "1.2.0",
  "private": true,
  "dependencies": {
    "@11ty/eleventy": "github:11ty/eleventy#master",
    "@11ty/eleventy-plugin-syntaxhighlight": "^2.0.3",
    "async-disk-cache": "^1.3.4",
    "aws-sdk": "^2.507.0",
    "copy": "^0.3.2",
    "dotenv": "^8.0.0",
    "imagemagick": "^0.1.3",
    "mkdirp": "^0.5.1",
    "parse5": "^5.1.0",
    "puppeteer": "^1.17.0",
    "rimraf": "^2.6.3",
    "rollup": "^1.17.0",
    "tmp": "^0.1.0"
  },
  "scripts": {
    "build": "rollup -c",
<<<<<<< HEAD
    "serve": "node ./devserver.js"
  },
  "devDependencies": {
    "express": "^4.17.1"
=======
    "serve": "http-server -c0 _site",
    "fmt": "prettier --write {./,./**/}*.{json,md,js,css}"
  },
  "devDependencies": {
    "http-server": "^0.11.1",
    "netlify-cli": "^2.12.0",
    "prettier": "^1.18.2"
>>>>>>> 570be5e4
  }
}<|MERGE_RESOLUTION|>--- conflicted
+++ resolved
@@ -19,19 +19,11 @@
   },
   "scripts": {
     "build": "rollup -c",
-<<<<<<< HEAD
-    "serve": "node ./devserver.js"
-  },
-  "devDependencies": {
-    "express": "^4.17.1"
-=======
-    "serve": "http-server -c0 _site",
+    "serve": "node ./devserver.js",
     "fmt": "prettier --write {./,./**/}*.{json,md,js,css}"
   },
   "devDependencies": {
-    "http-server": "^0.11.1",
-    "netlify-cli": "^2.12.0",
+    "express": "^4.17.1",
     "prettier": "^1.18.2"
->>>>>>> 570be5e4
   }
 }