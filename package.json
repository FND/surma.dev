--- conflicted
+++ resolved
@@ -38,13 +38,9 @@
   "devDependencies": {
     "npm-run-all": "^4.1.5",
     "prettier": "^1.19.1",
-<<<<<<< HEAD
     "superstatic": "^7.1.0"
-=======
-    "serve": "^11.3.2"
   },
   "@mischnic/parcel-resolver-root": {
     "/": "./.tmp/"
->>>>>>> 2d669034
   }
 }